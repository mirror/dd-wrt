/*
 * Copyright 2008-2023 The OpenSSL Project Authors. All Rights Reserved.
 *
 * Licensed under the OpenSSL license (the "License").  You may not use
 * this file except in compliance with the License.  You can obtain a copy
 * in the file LICENSE in the source distribution or at
 * https://www.openssl.org/source/license.html
 */

#include <openssl/asn1t.h>
#include <openssl/pem.h>
#include <openssl/x509v3.h>
#include <openssl/cms.h>
#include "cms_local.h"


ASN1_SEQUENCE(CMS_IssuerAndSerialNumber) = {
        ASN1_SIMPLE(CMS_IssuerAndSerialNumber, issuer, X509_NAME),
        ASN1_SIMPLE(CMS_IssuerAndSerialNumber, serialNumber, ASN1_INTEGER)
} ASN1_SEQUENCE_END(CMS_IssuerAndSerialNumber)

ASN1_SEQUENCE(CMS_OtherCertificateFormat) = {
        ASN1_SIMPLE(CMS_OtherCertificateFormat, otherCertFormat, ASN1_OBJECT),
        ASN1_OPT(CMS_OtherCertificateFormat, otherCert, ASN1_ANY)
} static_ASN1_SEQUENCE_END(CMS_OtherCertificateFormat)

ASN1_CHOICE(CMS_CertificateChoices) = {
        ASN1_SIMPLE(CMS_CertificateChoices, d.certificate, X509),
        ASN1_IMP(CMS_CertificateChoices, d.extendedCertificate, ASN1_SEQUENCE, 0),
        ASN1_IMP(CMS_CertificateChoices, d.v1AttrCert, ASN1_SEQUENCE, 1),
        ASN1_IMP(CMS_CertificateChoices, d.v2AttrCert, ASN1_SEQUENCE, 2),
        ASN1_IMP(CMS_CertificateChoices, d.other, CMS_OtherCertificateFormat, 3)
} ASN1_CHOICE_END(CMS_CertificateChoices)

ASN1_CHOICE(CMS_SignerIdentifier) = {
        ASN1_SIMPLE(CMS_SignerIdentifier, d.issuerAndSerialNumber, CMS_IssuerAndSerialNumber),
        ASN1_IMP(CMS_SignerIdentifier, d.subjectKeyIdentifier, ASN1_OCTET_STRING, 0)
} static_ASN1_CHOICE_END(CMS_SignerIdentifier)

ASN1_NDEF_SEQUENCE(CMS_EncapsulatedContentInfo) = {
        ASN1_SIMPLE(CMS_EncapsulatedContentInfo, eContentType, ASN1_OBJECT),
        ASN1_NDEF_EXP_OPT(CMS_EncapsulatedContentInfo, eContent, ASN1_OCTET_STRING_NDEF, 0)
} static_ASN1_NDEF_SEQUENCE_END(CMS_EncapsulatedContentInfo)

/* Minor tweak to operation: free up signer key, cert */
static int cms_si_cb(int operation, ASN1_VALUE **pval, const ASN1_ITEM *it,
                     void *exarg)
{
    if (operation == ASN1_OP_FREE_POST) {
        CMS_SignerInfo *si = (CMS_SignerInfo *)*pval;
        EVP_PKEY_free(si->pkey);
        X509_free(si->signer);
        EVP_MD_CTX_free(si->mctx);
        EVP_PKEY_CTX_free(si->pctx);
    }
    return 1;
}

ASN1_SEQUENCE_cb(CMS_SignerInfo, cms_si_cb) = {
        ASN1_EMBED(CMS_SignerInfo, version, INT32),
        ASN1_SIMPLE(CMS_SignerInfo, sid, CMS_SignerIdentifier),
        ASN1_SIMPLE(CMS_SignerInfo, digestAlgorithm, X509_ALGOR),
        ASN1_IMP_SET_OF_OPT(CMS_SignerInfo, signedAttrs, X509_ATTRIBUTE, 0),
        ASN1_SIMPLE(CMS_SignerInfo, signatureAlgorithm, X509_ALGOR),
        ASN1_SIMPLE(CMS_SignerInfo, signature, ASN1_OCTET_STRING),
        ASN1_IMP_SET_OF_OPT(CMS_SignerInfo, unsignedAttrs, X509_ATTRIBUTE, 1)
} ASN1_SEQUENCE_END_cb(CMS_SignerInfo, CMS_SignerInfo)

ASN1_SEQUENCE(CMS_OtherRevocationInfoFormat) = {
        ASN1_SIMPLE(CMS_OtherRevocationInfoFormat, otherRevInfoFormat, ASN1_OBJECT),
        ASN1_OPT(CMS_OtherRevocationInfoFormat, otherRevInfo, ASN1_ANY)
} static_ASN1_SEQUENCE_END(CMS_OtherRevocationInfoFormat)

ASN1_CHOICE(CMS_RevocationInfoChoice) = {
        ASN1_SIMPLE(CMS_RevocationInfoChoice, d.crl, X509_CRL),
        ASN1_IMP(CMS_RevocationInfoChoice, d.other, CMS_OtherRevocationInfoFormat, 1)
} ASN1_CHOICE_END(CMS_RevocationInfoChoice)

ASN1_NDEF_SEQUENCE(CMS_SignedData) = {
        ASN1_EMBED(CMS_SignedData, version, INT32),
        ASN1_SET_OF(CMS_SignedData, digestAlgorithms, X509_ALGOR),
        ASN1_SIMPLE(CMS_SignedData, encapContentInfo, CMS_EncapsulatedContentInfo),
        ASN1_IMP_SET_OF_OPT(CMS_SignedData, certificates, CMS_CertificateChoices, 0),
        ASN1_IMP_SET_OF_OPT(CMS_SignedData, crls, CMS_RevocationInfoChoice, 1),
        ASN1_SET_OF(CMS_SignedData, signerInfos, CMS_SignerInfo)
} ASN1_NDEF_SEQUENCE_END(CMS_SignedData)

ASN1_SEQUENCE(CMS_OriginatorInfo) = {
        ASN1_IMP_SET_OF_OPT(CMS_OriginatorInfo, certificates, CMS_CertificateChoices, 0),
        ASN1_IMP_SET_OF_OPT(CMS_OriginatorInfo, crls, CMS_RevocationInfoChoice, 1)
} static_ASN1_SEQUENCE_END(CMS_OriginatorInfo)

static int cms_ec_cb(int operation, ASN1_VALUE **pval, const ASN1_ITEM *it,
                     void *exarg)
{
    CMS_EncryptedContentInfo *ec = (CMS_EncryptedContentInfo *)*pval;

    if (operation == ASN1_OP_FREE_POST)
        OPENSSL_clear_free(ec->key, ec->keylen);
    return 1;
}

ASN1_NDEF_SEQUENCE_cb(CMS_EncryptedContentInfo, cms_ec_cb) = {
        ASN1_SIMPLE(CMS_EncryptedContentInfo, contentType, ASN1_OBJECT),
        ASN1_SIMPLE(CMS_EncryptedContentInfo, contentEncryptionAlgorithm, X509_ALGOR),
        ASN1_IMP_OPT(CMS_EncryptedContentInfo, encryptedContent, ASN1_OCTET_STRING_NDEF, 0)
<<<<<<< HEAD
}  ASN1_NDEF_SEQUENCE_END_cb(CMS_EncryptedContentInfo, CMS_EncryptedContentInfo)
=======
} ASN1_NDEF_SEQUENCE_END_cb(CMS_EncryptedContentInfo, CMS_EncryptedContentInfo)
>>>>>>> 69a288df

ASN1_SEQUENCE(CMS_KeyTransRecipientInfo) = {
        ASN1_EMBED(CMS_KeyTransRecipientInfo, version, INT32),
        ASN1_SIMPLE(CMS_KeyTransRecipientInfo, rid, CMS_SignerIdentifier),
        ASN1_SIMPLE(CMS_KeyTransRecipientInfo, keyEncryptionAlgorithm, X509_ALGOR),
        ASN1_SIMPLE(CMS_KeyTransRecipientInfo, encryptedKey, ASN1_OCTET_STRING)
} ASN1_SEQUENCE_END(CMS_KeyTransRecipientInfo)

ASN1_SEQUENCE(CMS_OtherKeyAttribute) = {
        ASN1_SIMPLE(CMS_OtherKeyAttribute, keyAttrId, ASN1_OBJECT),
        ASN1_OPT(CMS_OtherKeyAttribute, keyAttr, ASN1_ANY)
} ASN1_SEQUENCE_END(CMS_OtherKeyAttribute)

ASN1_SEQUENCE(CMS_RecipientKeyIdentifier) = {
        ASN1_SIMPLE(CMS_RecipientKeyIdentifier, subjectKeyIdentifier, ASN1_OCTET_STRING),
        ASN1_OPT(CMS_RecipientKeyIdentifier, date, ASN1_GENERALIZEDTIME),
        ASN1_OPT(CMS_RecipientKeyIdentifier, other, CMS_OtherKeyAttribute)
} ASN1_SEQUENCE_END(CMS_RecipientKeyIdentifier)

ASN1_CHOICE(CMS_KeyAgreeRecipientIdentifier) = {
  ASN1_SIMPLE(CMS_KeyAgreeRecipientIdentifier, d.issuerAndSerialNumber, CMS_IssuerAndSerialNumber),
  ASN1_IMP(CMS_KeyAgreeRecipientIdentifier, d.rKeyId, CMS_RecipientKeyIdentifier, 0)
} static_ASN1_CHOICE_END(CMS_KeyAgreeRecipientIdentifier)

static int cms_rek_cb(int operation, ASN1_VALUE **pval, const ASN1_ITEM *it,
                      void *exarg)
{
    CMS_RecipientEncryptedKey *rek = (CMS_RecipientEncryptedKey *)*pval;
    if (operation == ASN1_OP_FREE_POST) {
        EVP_PKEY_free(rek->pkey);
    }
    return 1;
}

ASN1_SEQUENCE_cb(CMS_RecipientEncryptedKey, cms_rek_cb) = {
        ASN1_SIMPLE(CMS_RecipientEncryptedKey, rid, CMS_KeyAgreeRecipientIdentifier),
        ASN1_SIMPLE(CMS_RecipientEncryptedKey, encryptedKey, ASN1_OCTET_STRING)
} ASN1_SEQUENCE_END_cb(CMS_RecipientEncryptedKey, CMS_RecipientEncryptedKey)

ASN1_SEQUENCE(CMS_OriginatorPublicKey) = {
  ASN1_SIMPLE(CMS_OriginatorPublicKey, algorithm, X509_ALGOR),
  ASN1_SIMPLE(CMS_OriginatorPublicKey, publicKey, ASN1_BIT_STRING)
} ASN1_SEQUENCE_END(CMS_OriginatorPublicKey)

ASN1_CHOICE(CMS_OriginatorIdentifierOrKey) = {
  ASN1_SIMPLE(CMS_OriginatorIdentifierOrKey, d.issuerAndSerialNumber, CMS_IssuerAndSerialNumber),
  ASN1_IMP(CMS_OriginatorIdentifierOrKey, d.subjectKeyIdentifier, ASN1_OCTET_STRING, 0),
  ASN1_IMP(CMS_OriginatorIdentifierOrKey, d.originatorKey, CMS_OriginatorPublicKey, 1)
} static_ASN1_CHOICE_END(CMS_OriginatorIdentifierOrKey)

static int cms_kari_cb(int operation, ASN1_VALUE **pval, const ASN1_ITEM *it,
                       void *exarg)
{
    CMS_KeyAgreeRecipientInfo *kari = (CMS_KeyAgreeRecipientInfo *)*pval;
    if (operation == ASN1_OP_NEW_POST) {
        kari->ctx = EVP_CIPHER_CTX_new();
        if (kari->ctx == NULL)
            return 0;
        EVP_CIPHER_CTX_set_flags(kari->ctx, EVP_CIPHER_CTX_FLAG_WRAP_ALLOW);
        kari->pctx = NULL;
    } else if (operation == ASN1_OP_FREE_POST) {
        EVP_PKEY_CTX_free(kari->pctx);
        EVP_CIPHER_CTX_free(kari->ctx);
    }
    return 1;
}

ASN1_SEQUENCE_cb(CMS_KeyAgreeRecipientInfo, cms_kari_cb) = {
        ASN1_EMBED(CMS_KeyAgreeRecipientInfo, version, INT32),
        ASN1_EXP(CMS_KeyAgreeRecipientInfo, originator, CMS_OriginatorIdentifierOrKey, 0),
        ASN1_EXP_OPT(CMS_KeyAgreeRecipientInfo, ukm, ASN1_OCTET_STRING, 1),
        ASN1_SIMPLE(CMS_KeyAgreeRecipientInfo, keyEncryptionAlgorithm, X509_ALGOR),
        ASN1_SEQUENCE_OF(CMS_KeyAgreeRecipientInfo, recipientEncryptedKeys, CMS_RecipientEncryptedKey)
} ASN1_SEQUENCE_END_cb(CMS_KeyAgreeRecipientInfo, CMS_KeyAgreeRecipientInfo)

ASN1_SEQUENCE(CMS_KEKIdentifier) = {
        ASN1_SIMPLE(CMS_KEKIdentifier, keyIdentifier, ASN1_OCTET_STRING),
        ASN1_OPT(CMS_KEKIdentifier, date, ASN1_GENERALIZEDTIME),
        ASN1_OPT(CMS_KEKIdentifier, other, CMS_OtherKeyAttribute)
} static_ASN1_SEQUENCE_END(CMS_KEKIdentifier)

ASN1_SEQUENCE(CMS_KEKRecipientInfo) = {
        ASN1_EMBED(CMS_KEKRecipientInfo, version, INT32),
        ASN1_SIMPLE(CMS_KEKRecipientInfo, kekid, CMS_KEKIdentifier),
        ASN1_SIMPLE(CMS_KEKRecipientInfo, keyEncryptionAlgorithm, X509_ALGOR),
        ASN1_SIMPLE(CMS_KEKRecipientInfo, encryptedKey, ASN1_OCTET_STRING)
} ASN1_SEQUENCE_END(CMS_KEKRecipientInfo)

ASN1_SEQUENCE(CMS_PasswordRecipientInfo) = {
        ASN1_EMBED(CMS_PasswordRecipientInfo, version, INT32),
        ASN1_IMP_OPT(CMS_PasswordRecipientInfo, keyDerivationAlgorithm, X509_ALGOR, 0),
        ASN1_SIMPLE(CMS_PasswordRecipientInfo, keyEncryptionAlgorithm, X509_ALGOR),
        ASN1_SIMPLE(CMS_PasswordRecipientInfo, encryptedKey, ASN1_OCTET_STRING)
} ASN1_SEQUENCE_END(CMS_PasswordRecipientInfo)

ASN1_SEQUENCE(CMS_OtherRecipientInfo) = {
  ASN1_SIMPLE(CMS_OtherRecipientInfo, oriType, ASN1_OBJECT),
  ASN1_OPT(CMS_OtherRecipientInfo, oriValue, ASN1_ANY)
} static_ASN1_SEQUENCE_END(CMS_OtherRecipientInfo)

/* Free up RecipientInfo additional data */
static int cms_ri_cb(int operation, ASN1_VALUE **pval, const ASN1_ITEM *it,
                     void *exarg)
{
    if (operation == ASN1_OP_FREE_PRE) {
        CMS_RecipientInfo *ri = (CMS_RecipientInfo *)*pval;
        if (ri->type == CMS_RECIPINFO_TRANS) {
            CMS_KeyTransRecipientInfo *ktri = ri->d.ktri;
            EVP_PKEY_free(ktri->pkey);
            X509_free(ktri->recip);
            EVP_PKEY_CTX_free(ktri->pctx);
        } else if (ri->type == CMS_RECIPINFO_KEK) {
            CMS_KEKRecipientInfo *kekri = ri->d.kekri;
            OPENSSL_clear_free(kekri->key, kekri->keylen);
        } else if (ri->type == CMS_RECIPINFO_PASS) {
            CMS_PasswordRecipientInfo *pwri = ri->d.pwri;
            OPENSSL_clear_free(pwri->pass, pwri->passlen);
        }
    }
    return 1;
}

ASN1_CHOICE_cb(CMS_RecipientInfo, cms_ri_cb) = {
        ASN1_SIMPLE(CMS_RecipientInfo, d.ktri, CMS_KeyTransRecipientInfo),
        ASN1_IMP(CMS_RecipientInfo, d.kari, CMS_KeyAgreeRecipientInfo, 1),
        ASN1_IMP(CMS_RecipientInfo, d.kekri, CMS_KEKRecipientInfo, 2),
        ASN1_IMP(CMS_RecipientInfo, d.pwri, CMS_PasswordRecipientInfo, 3),
        ASN1_IMP(CMS_RecipientInfo, d.ori, CMS_OtherRecipientInfo, 4)
} ASN1_CHOICE_END_cb(CMS_RecipientInfo, CMS_RecipientInfo, type)

ASN1_NDEF_SEQUENCE(CMS_EnvelopedData) = {
        ASN1_EMBED(CMS_EnvelopedData, version, INT32),
        ASN1_IMP_OPT(CMS_EnvelopedData, originatorInfo, CMS_OriginatorInfo, 0),
        ASN1_SET_OF(CMS_EnvelopedData, recipientInfos, CMS_RecipientInfo),
        ASN1_SIMPLE(CMS_EnvelopedData, encryptedContentInfo, CMS_EncryptedContentInfo),
        ASN1_IMP_SET_OF_OPT(CMS_EnvelopedData, unprotectedAttrs, X509_ATTRIBUTE, 1)
} ASN1_NDEF_SEQUENCE_END(CMS_EnvelopedData)

ASN1_NDEF_SEQUENCE(CMS_DigestedData) = {
        ASN1_EMBED(CMS_DigestedData, version, INT32),
        ASN1_SIMPLE(CMS_DigestedData, digestAlgorithm, X509_ALGOR),
        ASN1_SIMPLE(CMS_DigestedData, encapContentInfo, CMS_EncapsulatedContentInfo),
        ASN1_SIMPLE(CMS_DigestedData, digest, ASN1_OCTET_STRING)
} ASN1_NDEF_SEQUENCE_END(CMS_DigestedData)

ASN1_NDEF_SEQUENCE(CMS_EncryptedData) = {
        ASN1_EMBED(CMS_EncryptedData, version, INT32),
        ASN1_SIMPLE(CMS_EncryptedData, encryptedContentInfo, CMS_EncryptedContentInfo),
        ASN1_IMP_SET_OF_OPT(CMS_EncryptedData, unprotectedAttrs, X509_ATTRIBUTE, 1)
} ASN1_NDEF_SEQUENCE_END(CMS_EncryptedData)

ASN1_NDEF_SEQUENCE(CMS_AuthenticatedData) = {
        ASN1_EMBED(CMS_AuthenticatedData, version, INT32),
        ASN1_IMP_OPT(CMS_AuthenticatedData, originatorInfo, CMS_OriginatorInfo, 0),
        ASN1_SET_OF(CMS_AuthenticatedData, recipientInfos, CMS_RecipientInfo),
        ASN1_SIMPLE(CMS_AuthenticatedData, macAlgorithm, X509_ALGOR),
        ASN1_IMP(CMS_AuthenticatedData, digestAlgorithm, X509_ALGOR, 1),
        ASN1_SIMPLE(CMS_AuthenticatedData, encapContentInfo, CMS_EncapsulatedContentInfo),
        ASN1_IMP_SET_OF_OPT(CMS_AuthenticatedData, authAttrs, X509_ALGOR, 2),
        ASN1_SIMPLE(CMS_AuthenticatedData, mac, ASN1_OCTET_STRING),
        ASN1_IMP_SET_OF_OPT(CMS_AuthenticatedData, unauthAttrs, X509_ALGOR, 3)
} static_ASN1_NDEF_SEQUENCE_END(CMS_AuthenticatedData)

ASN1_NDEF_SEQUENCE(CMS_CompressedData) = {
        ASN1_EMBED(CMS_CompressedData, version, INT32),
        ASN1_SIMPLE(CMS_CompressedData, compressionAlgorithm, X509_ALGOR),
        ASN1_SIMPLE(CMS_CompressedData, encapContentInfo, CMS_EncapsulatedContentInfo),
} ASN1_NDEF_SEQUENCE_END(CMS_CompressedData)

/* This is the ANY DEFINED BY table for the top level ContentInfo structure */

ASN1_ADB_TEMPLATE(cms_default) = ASN1_EXP(CMS_ContentInfo, d.other, ASN1_ANY, 0);

ASN1_ADB(CMS_ContentInfo) = {
        ADB_ENTRY(NID_pkcs7_data, ASN1_NDEF_EXP(CMS_ContentInfo, d.data, ASN1_OCTET_STRING_NDEF, 0)),
        ADB_ENTRY(NID_pkcs7_signed, ASN1_NDEF_EXP(CMS_ContentInfo, d.signedData, CMS_SignedData, 0)),
        ADB_ENTRY(NID_pkcs7_enveloped, ASN1_NDEF_EXP(CMS_ContentInfo, d.envelopedData, CMS_EnvelopedData, 0)),
        ADB_ENTRY(NID_pkcs7_digest, ASN1_NDEF_EXP(CMS_ContentInfo, d.digestedData, CMS_DigestedData, 0)),
        ADB_ENTRY(NID_pkcs7_encrypted, ASN1_NDEF_EXP(CMS_ContentInfo, d.encryptedData, CMS_EncryptedData, 0)),
        ADB_ENTRY(NID_id_smime_ct_authData, ASN1_NDEF_EXP(CMS_ContentInfo, d.authenticatedData, CMS_AuthenticatedData, 0)),
        ADB_ENTRY(NID_id_smime_ct_compressedData, ASN1_NDEF_EXP(CMS_ContentInfo, d.compressedData, CMS_CompressedData, 0)),
} ASN1_ADB_END(CMS_ContentInfo, 0, contentType, 0, &cms_default_tt, NULL);

/* CMS streaming support */
static int cms_cb(int operation, ASN1_VALUE **pval, const ASN1_ITEM *it,
                  void *exarg)
{
    ASN1_STREAM_ARG *sarg = exarg;
    CMS_ContentInfo *cms = NULL;
    if (pval)
        cms = (CMS_ContentInfo *)*pval;
    else
        return 1;
    switch (operation) {

    case ASN1_OP_STREAM_PRE:
        if (CMS_stream(&sarg->boundary, cms) <= 0)
            return 0;
        /* fall thru */
    case ASN1_OP_DETACHED_PRE:
        sarg->ndef_bio = CMS_dataInit(cms, sarg->out);
        if (!sarg->ndef_bio)
            return 0;
        break;

    case ASN1_OP_STREAM_POST:
    case ASN1_OP_DETACHED_POST:
        if (CMS_dataFinal(cms, sarg->ndef_bio) <= 0)
            return 0;
        break;

    }
    return 1;
}

ASN1_NDEF_SEQUENCE_cb(CMS_ContentInfo, cms_cb) = {
        ASN1_SIMPLE(CMS_ContentInfo, contentType, ASN1_OBJECT),
        ASN1_ADB_OBJECT(CMS_ContentInfo)
} ASN1_NDEF_SEQUENCE_END_cb(CMS_ContentInfo, CMS_ContentInfo)

/* Specials for signed attributes */

/*
 * When signing attributes we want to reorder them to match the sorted
 * encoding.
 */

ASN1_ITEM_TEMPLATE(CMS_Attributes_Sign) =
        ASN1_EX_TEMPLATE_TYPE(ASN1_TFLG_SET_ORDER, 0, CMS_ATTRIBUTES, X509_ATTRIBUTE)
ASN1_ITEM_TEMPLATE_END(CMS_Attributes_Sign)

/*
 * When verifying attributes we need to use the received order. So we use
 * SEQUENCE OF and tag it to SET OF
 */

ASN1_ITEM_TEMPLATE(CMS_Attributes_Verify) =
        ASN1_EX_TEMPLATE_TYPE(ASN1_TFLG_SEQUENCE_OF | ASN1_TFLG_IMPTAG | ASN1_TFLG_UNIVERSAL,
                                V_ASN1_SET, CMS_ATTRIBUTES, X509_ATTRIBUTE)
ASN1_ITEM_TEMPLATE_END(CMS_Attributes_Verify)



ASN1_CHOICE(CMS_ReceiptsFrom) = {
  ASN1_IMP_EMBED(CMS_ReceiptsFrom, d.allOrFirstTier, INT32, 0),
  ASN1_IMP_SEQUENCE_OF(CMS_ReceiptsFrom, d.receiptList, GENERAL_NAMES, 1)
} static_ASN1_CHOICE_END(CMS_ReceiptsFrom)

ASN1_SEQUENCE(CMS_ReceiptRequest) = {
  ASN1_SIMPLE(CMS_ReceiptRequest, signedContentIdentifier, ASN1_OCTET_STRING),
  ASN1_SIMPLE(CMS_ReceiptRequest, receiptsFrom, CMS_ReceiptsFrom),
  ASN1_SEQUENCE_OF(CMS_ReceiptRequest, receiptsTo, GENERAL_NAMES)
} ASN1_SEQUENCE_END(CMS_ReceiptRequest)

ASN1_SEQUENCE(CMS_Receipt) = {
  ASN1_EMBED(CMS_Receipt, version, INT32),
  ASN1_SIMPLE(CMS_Receipt, contentType, ASN1_OBJECT),
  ASN1_SIMPLE(CMS_Receipt, signedContentIdentifier, ASN1_OCTET_STRING),
  ASN1_SIMPLE(CMS_Receipt, originatorSignatureValue, ASN1_OCTET_STRING)
} ASN1_SEQUENCE_END(CMS_Receipt)

/*
 * Utilities to encode the CMS_SharedInfo structure used during key
 * derivation.
 */

typedef struct {
    X509_ALGOR *keyInfo;
    ASN1_OCTET_STRING *entityUInfo;
    ASN1_OCTET_STRING *suppPubInfo;
} CMS_SharedInfo;

ASN1_SEQUENCE(CMS_SharedInfo) = {
  ASN1_SIMPLE(CMS_SharedInfo, keyInfo, X509_ALGOR),
  ASN1_EXP_OPT(CMS_SharedInfo, entityUInfo, ASN1_OCTET_STRING, 0),
  ASN1_EXP_OPT(CMS_SharedInfo, suppPubInfo, ASN1_OCTET_STRING, 2),
} static_ASN1_SEQUENCE_END(CMS_SharedInfo)

int CMS_SharedInfo_encode(unsigned char **pder, X509_ALGOR *kekalg,
                          ASN1_OCTET_STRING *ukm, int keylen)
{
    union {
        CMS_SharedInfo *pecsi;
        ASN1_VALUE *a;
    } intsi = {
        NULL
    };

    ASN1_OCTET_STRING oklen;
    unsigned char kl[4];
    CMS_SharedInfo ecsi;

    keylen <<= 3;
    kl[0] = (keylen >> 24) & 0xff;
    kl[1] = (keylen >> 16) & 0xff;
    kl[2] = (keylen >> 8) & 0xff;
    kl[3] = keylen & 0xff;
    oklen.length = 4;
    oklen.data = kl;
    oklen.type = V_ASN1_OCTET_STRING;
    oklen.flags = 0;
    ecsi.keyInfo = kekalg;
    ecsi.entityUInfo = ukm;
    ecsi.suppPubInfo = &oklen;
    intsi.pecsi = &ecsi;
    return ASN1_item_i2d(intsi.a, pder, ASN1_ITEM_rptr(CMS_SharedInfo));
}<|MERGE_RESOLUTION|>--- conflicted
+++ resolved
@@ -104,11 +104,8 @@
         ASN1_SIMPLE(CMS_EncryptedContentInfo, contentType, ASN1_OBJECT),
         ASN1_SIMPLE(CMS_EncryptedContentInfo, contentEncryptionAlgorithm, X509_ALGOR),
         ASN1_IMP_OPT(CMS_EncryptedContentInfo, encryptedContent, ASN1_OCTET_STRING_NDEF, 0)
-<<<<<<< HEAD
-}  ASN1_NDEF_SEQUENCE_END_cb(CMS_EncryptedContentInfo, CMS_EncryptedContentInfo)
-=======
 } ASN1_NDEF_SEQUENCE_END_cb(CMS_EncryptedContentInfo, CMS_EncryptedContentInfo)
->>>>>>> 69a288df
+
 
 ASN1_SEQUENCE(CMS_KeyTransRecipientInfo) = {
         ASN1_EMBED(CMS_KeyTransRecipientInfo, version, INT32),
