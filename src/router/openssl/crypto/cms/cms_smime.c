/*
 * Copyright 2008-2023 The OpenSSL Project Authors. All Rights Reserved.
 *
 * Licensed under the OpenSSL license (the "License").  You may not use
 * this file except in compliance with the License.  You can obtain a copy
 * in the file LICENSE in the source distribution or at
 * https://www.openssl.org/source/license.html
 */

#include "internal/cryptlib.h"
#include <openssl/asn1t.h>
#include <openssl/x509.h>
#include <openssl/x509v3.h>
#include <openssl/err.h>
#include <openssl/cms.h>
#include "cms_local.h"
#include "crypto/asn1.h"

static BIO *cms_get_text_bio(BIO *out, unsigned int flags)
{
    BIO *rbio;
    if (out == NULL)
        rbio = BIO_new(BIO_s_null());
    else if (flags & CMS_TEXT) {
        rbio = BIO_new(BIO_s_mem());
        BIO_set_mem_eof_return(rbio, 0);
    } else
        rbio = out;
    return rbio;
}

static int cms_copy_content(BIO *out, BIO *in, unsigned int flags)
{
    unsigned char buf[4096];
    int r = 0, i;
    BIO *tmpout;

    tmpout = cms_get_text_bio(out, flags);

    if (tmpout == NULL) {
        CMSerr(CMS_F_CMS_COPY_CONTENT, ERR_R_MALLOC_FAILURE);
        goto err;
    }

    /* Read all content through chain to process digest, decrypt etc */
    for (;;) {
        i = BIO_read(in, buf, sizeof(buf));
        if (i <= 0) {
            if (BIO_method_type(in) == BIO_TYPE_CIPHER) {
                if (!BIO_get_cipher_status(in))
                    goto err;
            }
            if (i < 0)
                goto err;
            break;
        }

        if (tmpout && (BIO_write(tmpout, buf, i) != i))
            goto err;
    }

    if (flags & CMS_TEXT) {
        if (!SMIME_text(tmpout, out)) {
            CMSerr(CMS_F_CMS_COPY_CONTENT, CMS_R_SMIME_TEXT_ERROR);
            goto err;
        }
    }

    r = 1;

 err:
    if (tmpout != out)
        BIO_free(tmpout);
    return r;

}

static int check_content(CMS_ContentInfo *cms)
{
    ASN1_OCTET_STRING **pos = CMS_get0_content(cms);
    if (!pos || !*pos) {
        CMSerr(CMS_F_CHECK_CONTENT, CMS_R_NO_CONTENT);
        return 0;
    }
    return 1;
}

static void do_free_upto(BIO *f, BIO *upto)
{
    if (upto) {
        BIO *tbio;
        do {
            tbio = BIO_pop(f);
            BIO_free(f);
            f = tbio;
        }
        while (f && f != upto);
    } else
        BIO_free_all(f);
}

int CMS_data(CMS_ContentInfo *cms, BIO *out, unsigned int flags)
{
    BIO *cont;
    int r;
    if (OBJ_obj2nid(CMS_get0_type(cms)) != NID_pkcs7_data) {
        CMSerr(CMS_F_CMS_DATA, CMS_R_TYPE_NOT_DATA);
        return 0;
    }
    cont = CMS_dataInit(cms, NULL);
    if (!cont)
        return 0;
    r = cms_copy_content(out, cont, flags);
    BIO_free_all(cont);
    return r;
}

CMS_ContentInfo *CMS_data_create(BIO *in, unsigned int flags)
{
    CMS_ContentInfo *cms;
    cms = cms_Data_create();
    if (!cms)
        return NULL;

    if ((flags & CMS_STREAM) || CMS_final(cms, in, NULL, flags))
        return cms;

    CMS_ContentInfo_free(cms);

    return NULL;
}

int CMS_digest_verify(CMS_ContentInfo *cms, BIO *dcont, BIO *out,
                      unsigned int flags)
{
    BIO *cont;
    int r;
    if (OBJ_obj2nid(CMS_get0_type(cms)) != NID_pkcs7_digest) {
        CMSerr(CMS_F_CMS_DIGEST_VERIFY, CMS_R_TYPE_NOT_DIGESTED_DATA);
        return 0;
    }

    if (!dcont && !check_content(cms))
        return 0;

    cont = CMS_dataInit(cms, dcont);
    if (!cont)
        return 0;
    r = cms_copy_content(out, cont, flags);
    if (r)
        r = cms_DigestedData_do_final(cms, cont, 1);
    do_free_upto(cont, dcont);
    return r;
}

CMS_ContentInfo *CMS_digest_create(BIO *in, const EVP_MD *md,
                                   unsigned int flags)
{
    CMS_ContentInfo *cms;
    if (!md)
        md = EVP_sha1();
    cms = cms_DigestedData_create(md);
    if (!cms)
        return NULL;

    if (!(flags & CMS_DETACHED))
        CMS_set_detached(cms, 0);

    if ((flags & CMS_STREAM) || CMS_final(cms, in, NULL, flags))
        return cms;

    CMS_ContentInfo_free(cms);
    return NULL;
}

int CMS_EncryptedData_decrypt(CMS_ContentInfo *cms,
                              const unsigned char *key, size_t keylen,
                              BIO *dcont, BIO *out, unsigned int flags)
{
    BIO *cont;
    int r;
    if (OBJ_obj2nid(CMS_get0_type(cms)) != NID_pkcs7_encrypted) {
        CMSerr(CMS_F_CMS_ENCRYPTEDDATA_DECRYPT,
               CMS_R_TYPE_NOT_ENCRYPTED_DATA);
        return 0;
    }

    if (!dcont && !check_content(cms))
        return 0;

    if (CMS_EncryptedData_set1_key(cms, NULL, key, keylen) <= 0)
        return 0;
    cont = CMS_dataInit(cms, dcont);
    if (!cont)
        return 0;
    r = cms_copy_content(out, cont, flags);
    do_free_upto(cont, dcont);
    return r;
}

CMS_ContentInfo *CMS_EncryptedData_encrypt(BIO *in, const EVP_CIPHER *cipher,
                                           const unsigned char *key,
                                           size_t keylen, unsigned int flags)
{
    CMS_ContentInfo *cms;
    if (!cipher) {
        CMSerr(CMS_F_CMS_ENCRYPTEDDATA_ENCRYPT, CMS_R_NO_CIPHER);
        return NULL;
    }
    cms = CMS_ContentInfo_new();
    if (cms == NULL)
        return NULL;
    if (!CMS_EncryptedData_set1_key(cms, cipher, key, keylen))
        goto err;

    if (!(flags & CMS_DETACHED))
        CMS_set_detached(cms, 0);

    if ((flags & (CMS_STREAM | CMS_PARTIAL))
        || CMS_final(cms, in, NULL, flags))
        return cms;

<<<<<<< HEAD
err:
=======
 err:
>>>>>>> 69a288df
    CMS_ContentInfo_free(cms);
    return NULL;
}

static int cms_signerinfo_verify_cert(CMS_SignerInfo *si,
                                      X509_STORE *store,
                                      STACK_OF(X509) *certs,
                                      STACK_OF(X509_CRL) *crls)
{
    X509_STORE_CTX *ctx = X509_STORE_CTX_new();
    X509 *signer;
    int i, j, r = 0;

    if (ctx == NULL) {
        CMSerr(CMS_F_CMS_SIGNERINFO_VERIFY_CERT, ERR_R_MALLOC_FAILURE);
        goto err;
    }
    CMS_SignerInfo_get0_algs(si, NULL, &signer, NULL, NULL);
    if (!X509_STORE_CTX_init(ctx, store, signer, certs)) {
        CMSerr(CMS_F_CMS_SIGNERINFO_VERIFY_CERT, CMS_R_STORE_INIT_ERROR);
        goto err;
    }
    X509_STORE_CTX_set_default(ctx, "smime_sign");
    if (crls)
        X509_STORE_CTX_set0_crls(ctx, crls);

    i = X509_verify_cert(ctx);
    if (i <= 0) {
        j = X509_STORE_CTX_get_error(ctx);
        CMSerr(CMS_F_CMS_SIGNERINFO_VERIFY_CERT,
               CMS_R_CERTIFICATE_VERIFY_ERROR);
        ERR_add_error_data(2, "Verify error:",
                           X509_verify_cert_error_string(j));
        goto err;
    }
    r = 1;
 err:
    X509_STORE_CTX_free(ctx);
    return r;

}

int CMS_verify(CMS_ContentInfo *cms, STACK_OF(X509) *certs,
               X509_STORE *store, BIO *dcont, BIO *out, unsigned int flags)
{
    CMS_SignerInfo *si;
    STACK_OF(CMS_SignerInfo) *sinfos;
    STACK_OF(X509) *cms_certs = NULL;
    STACK_OF(X509_CRL) *crls = NULL;
    X509 *signer;
    int i, scount = 0, ret = 0;
    BIO *cmsbio = NULL, *tmpin = NULL, *tmpout = NULL;

    if (!dcont && !check_content(cms))
        return 0;
    if (dcont && !(flags & CMS_BINARY)) {
        const ASN1_OBJECT *coid = CMS_get0_eContentType(cms);
        if (OBJ_obj2nid(coid) == NID_id_ct_asciiTextWithCRLF)
            flags |= CMS_ASCIICRLF;
    }

    /* Attempt to find all signer certificates */

    sinfos = CMS_get0_SignerInfos(cms);

    if (sk_CMS_SignerInfo_num(sinfos) <= 0) {
        CMSerr(CMS_F_CMS_VERIFY, CMS_R_NO_SIGNERS);
        goto err;
    }

    for (i = 0; i < sk_CMS_SignerInfo_num(sinfos); i++) {
        si = sk_CMS_SignerInfo_value(sinfos, i);
        CMS_SignerInfo_get0_algs(si, NULL, &signer, NULL, NULL);
        if (signer)
            scount++;
    }

    if (scount != sk_CMS_SignerInfo_num(sinfos))
        scount += CMS_set1_signers_certs(cms, certs, flags);

    if (scount != sk_CMS_SignerInfo_num(sinfos)) {
        CMSerr(CMS_F_CMS_VERIFY, CMS_R_SIGNER_CERTIFICATE_NOT_FOUND);
        goto err;
    }

    /* Attempt to verify all signers certs */

    if (!(flags & CMS_NO_SIGNER_CERT_VERIFY)) {
        cms_certs = CMS_get1_certs(cms);
        if (!(flags & CMS_NOCRL))
            crls = CMS_get1_crls(cms);
        for (i = 0; i < sk_CMS_SignerInfo_num(sinfos); i++) {
            si = sk_CMS_SignerInfo_value(sinfos, i);
            if (!cms_signerinfo_verify_cert(si, store, cms_certs, crls))
                goto err;
        }
    }

    /* Attempt to verify all SignerInfo signed attribute signatures */

    if (!(flags & CMS_NO_ATTR_VERIFY)) {
        for (i = 0; i < sk_CMS_SignerInfo_num(sinfos); i++) {
            si = sk_CMS_SignerInfo_value(sinfos, i);
            if (CMS_signed_get_attr_count(si) < 0)
                continue;
            if (CMS_SignerInfo_verify(si) <= 0)
                goto err;
        }
    }

    /*
     * Performance optimization: if the content is a memory BIO then store
     * its contents in a temporary read only memory BIO. This avoids
     * potentially large numbers of slow copies of data which will occur when
     * reading from a read write memory BIO when signatures are calculated.
     */

    if (dcont && (BIO_method_type(dcont) == BIO_TYPE_MEM)) {
        char *ptr;
        long len;
        len = BIO_get_mem_data(dcont, &ptr);
        tmpin = (len == 0) ? dcont : BIO_new_mem_buf(ptr, len);
        if (tmpin == NULL) {
            CMSerr(CMS_F_CMS_VERIFY, ERR_R_MALLOC_FAILURE);
            goto err2;
        }
    } else
        tmpin = dcont;
    /*
     * If not binary mode and detached generate digests by *writing* through
     * the BIO. That makes it possible to canonicalise the input.
     */
    if (!(flags & SMIME_BINARY) && dcont) {
        /*
         * Create output BIO so we can either handle text or to ensure
         * included content doesn't override detached content.
         */
        tmpout = cms_get_text_bio(out, flags);
        if (!tmpout) {
            CMSerr(CMS_F_CMS_VERIFY, ERR_R_MALLOC_FAILURE);
            goto err;
        }
        cmsbio = CMS_dataInit(cms, tmpout);
        if (!cmsbio)
            goto err;
        /*
         * Don't use SMIME_TEXT for verify: it adds headers and we want to
         * remove them.
         */
        SMIME_crlf_copy(dcont, cmsbio, flags & ~SMIME_TEXT);

        if (flags & CMS_TEXT) {
            if (!SMIME_text(tmpout, out)) {
                CMSerr(CMS_F_CMS_VERIFY, CMS_R_SMIME_TEXT_ERROR);
                goto err;
            }
        }
    } else {
        cmsbio = CMS_dataInit(cms, tmpin);
        if (!cmsbio)
            goto err;

        if (!cms_copy_content(out, cmsbio, flags))
            goto err;

    }
    if (!(flags & CMS_NO_CONTENT_VERIFY)) {
        for (i = 0; i < sk_CMS_SignerInfo_num(sinfos); i++) {
            si = sk_CMS_SignerInfo_value(sinfos, i);
            if (CMS_SignerInfo_verify_content(si, cmsbio) <= 0) {
                CMSerr(CMS_F_CMS_VERIFY, CMS_R_CONTENT_VERIFY_ERROR);
                goto err;
            }
        }
    }

    ret = 1;

 err:
    if (!(flags & SMIME_BINARY) && dcont) {
        do_free_upto(cmsbio, tmpout);
        if (tmpin != dcont)
            BIO_free(tmpin);
    } else {
        if (dcont && (tmpin == dcont))
            do_free_upto(cmsbio, dcont);
        else
            BIO_free_all(cmsbio);
    }

    if (out != tmpout)
        BIO_free_all(tmpout);

 err2:
    sk_X509_pop_free(cms_certs, X509_free);
    sk_X509_CRL_pop_free(crls, X509_CRL_free);

    return ret;
}

int CMS_verify_receipt(CMS_ContentInfo *rcms, CMS_ContentInfo *ocms,
                       STACK_OF(X509) *certs,
                       X509_STORE *store, unsigned int flags)
{
    int r;
    flags &= ~(CMS_DETACHED | CMS_TEXT);
    r = CMS_verify(rcms, certs, store, NULL, NULL, flags);
    if (r <= 0)
        return r;
    return cms_Receipt_verify(rcms, ocms);
}

CMS_ContentInfo *CMS_sign(X509 *signcert, EVP_PKEY *pkey,
                          STACK_OF(X509) *certs, BIO *data,
                          unsigned int flags)
{
    CMS_ContentInfo *cms;
    int i;

    cms = CMS_ContentInfo_new();
    if (cms == NULL || !CMS_SignedData_init(cms))
        goto merr;
    if (flags & CMS_ASCIICRLF
        && !CMS_set1_eContentType(cms,
                                  OBJ_nid2obj(NID_id_ct_asciiTextWithCRLF)))
        goto err;

    if (pkey && !CMS_add1_signer(cms, signcert, pkey, NULL, flags)) {
        CMSerr(CMS_F_CMS_SIGN, CMS_R_ADD_SIGNER_ERROR);
        goto err;
    }

    for (i = 0; i < sk_X509_num(certs); i++) {
        X509 *x = sk_X509_value(certs, i);
        if (!CMS_add1_cert(cms, x))
            goto merr;
    }

    if (!(flags & CMS_DETACHED))
        CMS_set_detached(cms, 0);

    if ((flags & (CMS_STREAM | CMS_PARTIAL))
        || CMS_final(cms, data, NULL, flags))
        return cms;
    else
        goto err;

 merr:
    CMSerr(CMS_F_CMS_SIGN, ERR_R_MALLOC_FAILURE);

 err:
    CMS_ContentInfo_free(cms);
    return NULL;
}

CMS_ContentInfo *CMS_sign_receipt(CMS_SignerInfo *si,
                                  X509 *signcert, EVP_PKEY *pkey,
                                  STACK_OF(X509) *certs, unsigned int flags)
{
    CMS_SignerInfo *rct_si;
    CMS_ContentInfo *cms = NULL;
    ASN1_OCTET_STRING **pos, *os;
    BIO *rct_cont = NULL;
    int r = 0;

    flags &= ~(CMS_STREAM | CMS_TEXT);
    /* Not really detached but avoids content being allocated */
    flags |= CMS_PARTIAL | CMS_BINARY | CMS_DETACHED;
    if (!pkey || !signcert) {
        CMSerr(CMS_F_CMS_SIGN_RECEIPT, CMS_R_NO_KEY_OR_CERT);
        return NULL;
    }

    /* Initialize signed data */

    cms = CMS_sign(NULL, NULL, certs, NULL, flags);
    if (!cms)
        goto err;

    /* Set inner content type to signed receipt */
    if (!CMS_set1_eContentType(cms, OBJ_nid2obj(NID_id_smime_ct_receipt)))
        goto err;

    rct_si = CMS_add1_signer(cms, signcert, pkey, NULL, flags);
    if (!rct_si) {
        CMSerr(CMS_F_CMS_SIGN_RECEIPT, CMS_R_ADD_SIGNER_ERROR);
        goto err;
    }

    os = cms_encode_Receipt(si);

    if (!os)
        goto err;

    /* Set content to digest */
    rct_cont = BIO_new_mem_buf(os->data, os->length);
    if (!rct_cont)
        goto err;

    /* Add msgSigDigest attribute */

    if (!cms_msgSigDigest_add1(rct_si, si))
        goto err;

    /* Finalize structure */
    if (!CMS_final(cms, rct_cont, NULL, flags))
        goto err;

    /* Set embedded content */
    pos = CMS_get0_content(cms);
    *pos = os;

    r = 1;

 err:
    BIO_free(rct_cont);
    if (r)
        return cms;
    CMS_ContentInfo_free(cms);
    return NULL;

}

CMS_ContentInfo *CMS_encrypt(STACK_OF(X509) *certs, BIO *data,
                             const EVP_CIPHER *cipher, unsigned int flags)
{
    CMS_ContentInfo *cms;
    int i;
    X509 *recip;
    cms = CMS_EnvelopedData_create(cipher);
    if (!cms)
        goto merr;
    for (i = 0; i < sk_X509_num(certs); i++) {
        recip = sk_X509_value(certs, i);
        if (!CMS_add1_recipient_cert(cms, recip, flags)) {
            CMSerr(CMS_F_CMS_ENCRYPT, CMS_R_RECIPIENT_ERROR);
            goto err;
        }
    }

    if (!(flags & CMS_DETACHED))
        CMS_set_detached(cms, 0);

    if ((flags & (CMS_STREAM | CMS_PARTIAL))
        || CMS_final(cms, data, NULL, flags))
        return cms;
    else
        goto err;

 merr:
    CMSerr(CMS_F_CMS_ENCRYPT, ERR_R_MALLOC_FAILURE);
 err:
    CMS_ContentInfo_free(cms);
    return NULL;
}

static int cms_kari_set1_pkey(CMS_ContentInfo *cms, CMS_RecipientInfo *ri,
                              EVP_PKEY *pk, X509 *cert)
{
    int i;
    STACK_OF(CMS_RecipientEncryptedKey) *reks;
    CMS_RecipientEncryptedKey *rek;
    reks = CMS_RecipientInfo_kari_get0_reks(ri);
    for (i = 0; i < sk_CMS_RecipientEncryptedKey_num(reks); i++) {
        int rv;
        rek = sk_CMS_RecipientEncryptedKey_value(reks, i);
        if (cert != NULL && CMS_RecipientEncryptedKey_cert_cmp(rek, cert))
            continue;
        CMS_RecipientInfo_kari_set0_pkey(ri, pk);
        rv = CMS_RecipientInfo_kari_decrypt(cms, ri, rek);
        CMS_RecipientInfo_kari_set0_pkey(ri, NULL);
        if (rv > 0)
            return 1;
        return cert == NULL ? 0 : -1;
    }
    return 0;
}

int CMS_decrypt_set1_pkey(CMS_ContentInfo *cms, EVP_PKEY *pk, X509 *cert)
{
    STACK_OF(CMS_RecipientInfo) *ris;
    CMS_RecipientInfo *ri;
    int i, r, ri_type;
    int debug = 0, match_ri = 0;
    ris = CMS_get0_RecipientInfos(cms);
    if (ris)
        debug = cms->d.envelopedData->encryptedContentInfo->debug;
    ri_type = cms_pkey_get_ri_type(pk);
    if (ri_type == CMS_RECIPINFO_NONE) {
        CMSerr(CMS_F_CMS_DECRYPT_SET1_PKEY,
               CMS_R_NOT_SUPPORTED_FOR_THIS_KEY_TYPE);
        return 0;
    }

    for (i = 0; i < sk_CMS_RecipientInfo_num(ris); i++) {
        ri = sk_CMS_RecipientInfo_value(ris, i);
        if (CMS_RecipientInfo_type(ri) != ri_type)
            continue;
        match_ri = 1;
        if (ri_type == CMS_RECIPINFO_AGREE) {
            r = cms_kari_set1_pkey(cms, ri, pk, cert);
            if (r > 0)
                return 1;
            if (r < 0)
                return 0;
        }
        /*
         * If we have a cert try matching RecipientInfo otherwise try them
         * all.
         */
        else if (!cert || !CMS_RecipientInfo_ktri_cert_cmp(ri, cert)) {
            EVP_PKEY_up_ref(pk);
            CMS_RecipientInfo_set0_pkey(ri, pk);
            r = CMS_RecipientInfo_decrypt(cms, ri);
            CMS_RecipientInfo_set0_pkey(ri, NULL);
            if (cert) {
                /*
                 * If not debugging clear any error and return success to
                 * avoid leaking of information useful to MMA
                 */
                if (!debug) {
                    ERR_clear_error();
                    return 1;
                }
                if (r > 0)
                    return 1;
                CMSerr(CMS_F_CMS_DECRYPT_SET1_PKEY, CMS_R_DECRYPT_ERROR);
                return 0;
            }
            /*
             * If no cert and not debugging don't leave loop after first
             * successful decrypt. Always attempt to decrypt all recipients
             * to avoid leaking timing of a successful decrypt.
             */
            else if (r > 0 && debug)
                return 1;
        }
    }
    /* If no cert, key transport and not debugging always return success */
    if (cert == NULL && ri_type == CMS_RECIPINFO_TRANS && match_ri && !debug) {
        ERR_clear_error();
        return 1;
    }

    CMSerr(CMS_F_CMS_DECRYPT_SET1_PKEY, CMS_R_NO_MATCHING_RECIPIENT);
    return 0;

}

int CMS_decrypt_set1_key(CMS_ContentInfo *cms,
                         unsigned char *key, size_t keylen,
                         const unsigned char *id, size_t idlen)
{
    STACK_OF(CMS_RecipientInfo) *ris;
    CMS_RecipientInfo *ri;
    int i, r;
    ris = CMS_get0_RecipientInfos(cms);
    for (i = 0; i < sk_CMS_RecipientInfo_num(ris); i++) {
        ri = sk_CMS_RecipientInfo_value(ris, i);
        if (CMS_RecipientInfo_type(ri) != CMS_RECIPINFO_KEK)
            continue;

        /*
         * If we have an id try matching RecipientInfo otherwise try them
         * all.
         */
        if (!id || (CMS_RecipientInfo_kekri_id_cmp(ri, id, idlen) == 0)) {
            CMS_RecipientInfo_set0_key(ri, key, keylen);
            r = CMS_RecipientInfo_decrypt(cms, ri);
            CMS_RecipientInfo_set0_key(ri, NULL, 0);
            if (r > 0)
                return 1;
            if (id) {
                CMSerr(CMS_F_CMS_DECRYPT_SET1_KEY, CMS_R_DECRYPT_ERROR);
                return 0;
            }
            ERR_clear_error();
        }
    }

    CMSerr(CMS_F_CMS_DECRYPT_SET1_KEY, CMS_R_NO_MATCHING_RECIPIENT);
    return 0;

}

int CMS_decrypt_set1_password(CMS_ContentInfo *cms,
                              unsigned char *pass, ossl_ssize_t passlen)
{
    STACK_OF(CMS_RecipientInfo) *ris;
    CMS_RecipientInfo *ri;
    int i, r;
    ris = CMS_get0_RecipientInfos(cms);
    for (i = 0; i < sk_CMS_RecipientInfo_num(ris); i++) {
        ri = sk_CMS_RecipientInfo_value(ris, i);
        if (CMS_RecipientInfo_type(ri) != CMS_RECIPINFO_PASS)
            continue;
        CMS_RecipientInfo_set0_password(ri, pass, passlen);
        r = CMS_RecipientInfo_decrypt(cms, ri);
        CMS_RecipientInfo_set0_password(ri, NULL, 0);
        if (r > 0)
            return 1;
    }

    CMSerr(CMS_F_CMS_DECRYPT_SET1_PASSWORD, CMS_R_NO_MATCHING_RECIPIENT);
    return 0;

}

int CMS_decrypt(CMS_ContentInfo *cms, EVP_PKEY *pk, X509 *cert,
                BIO *dcont, BIO *out, unsigned int flags)
{
    int r;
    BIO *cont;
    if (OBJ_obj2nid(CMS_get0_type(cms)) != NID_pkcs7_enveloped) {
        CMSerr(CMS_F_CMS_DECRYPT, CMS_R_TYPE_NOT_ENVELOPED_DATA);
        return 0;
    }
    if (!dcont && !check_content(cms))
        return 0;
    if (flags & CMS_DEBUG_DECRYPT)
        cms->d.envelopedData->encryptedContentInfo->debug = 1;
    else
        cms->d.envelopedData->encryptedContentInfo->debug = 0;
    if (!cert)
        cms->d.envelopedData->encryptedContentInfo->havenocert = 1;
    else
        cms->d.envelopedData->encryptedContentInfo->havenocert = 0;
    if (!pk && !cert && !dcont && !out)
        return 1;
    if (pk && !CMS_decrypt_set1_pkey(cms, pk, cert))
        return 0;
    cont = CMS_dataInit(cms, dcont);
    if (!cont)
        return 0;
    r = cms_copy_content(out, cont, flags);
    do_free_upto(cont, dcont);
    return r;
}

int CMS_final(CMS_ContentInfo *cms, BIO *data, BIO *dcont, unsigned int flags)
{
    BIO *cmsbio;
    int ret = 0;

    if ((cmsbio = CMS_dataInit(cms, dcont)) == NULL) {
        CMSerr(CMS_F_CMS_FINAL, CMS_R_CMS_LIB);
        return 0;
    }

    SMIME_crlf_copy(data, cmsbio, flags);

    (void)BIO_flush(cmsbio);

    if (!CMS_dataFinal(cms, cmsbio)) {
        CMSerr(CMS_F_CMS_FINAL, CMS_R_CMS_DATAFINAL_ERROR);
        goto err;
    }

    ret = 1;

 err:
    do_free_upto(cmsbio, dcont);

    return ret;

}

#ifdef ZLIB

int CMS_uncompress(CMS_ContentInfo *cms, BIO *dcont, BIO *out,
                   unsigned int flags)
{
    BIO *cont;
    int r;
    if (OBJ_obj2nid(CMS_get0_type(cms)) != NID_id_smime_ct_compressedData) {
        CMSerr(CMS_F_CMS_UNCOMPRESS, CMS_R_TYPE_NOT_COMPRESSED_DATA);
        return 0;
    }

    if (!dcont && !check_content(cms))
        return 0;

    cont = CMS_dataInit(cms, dcont);
    if (!cont)
        return 0;
    r = cms_copy_content(out, cont, flags);
    do_free_upto(cont, dcont);
    return r;
}

CMS_ContentInfo *CMS_compress(BIO *in, int comp_nid, unsigned int flags)
{
    CMS_ContentInfo *cms;
    if (comp_nid <= 0)
        comp_nid = NID_zlib_compression;
    cms = cms_CompressedData_create(comp_nid);
    if (!cms)
        return NULL;

    if (!(flags & CMS_DETACHED))
        CMS_set_detached(cms, 0);

    if ((flags & CMS_STREAM) || CMS_final(cms, in, NULL, flags))
        return cms;

    CMS_ContentInfo_free(cms);
    return NULL;
}

#else

int CMS_uncompress(CMS_ContentInfo *cms, BIO *dcont, BIO *out,
                   unsigned int flags)
{
    CMSerr(CMS_F_CMS_UNCOMPRESS, CMS_R_UNSUPPORTED_COMPRESSION_ALGORITHM);
    return 0;
}

CMS_ContentInfo *CMS_compress(BIO *in, int comp_nid, unsigned int flags)
{
    CMSerr(CMS_F_CMS_COMPRESS, CMS_R_UNSUPPORTED_COMPRESSION_ALGORITHM);
    return NULL;
}

#endif<|MERGE_RESOLUTION|>--- conflicted
+++ resolved
@@ -220,11 +220,8 @@
         || CMS_final(cms, in, NULL, flags))
         return cms;
 
-<<<<<<< HEAD
-err:
-=======
  err:
->>>>>>> 69a288df
+
     CMS_ContentInfo_free(cms);
     return NULL;
 }
